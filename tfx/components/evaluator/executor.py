--- conflicted
+++ resolved
@@ -36,13 +36,10 @@
 from tfx.types import artifact_utils
 from tfx.utils import io_utils
 from tfx.utils import path_utils
-<<<<<<< HEAD
 from tfx.utils import json_utils
-=======
 from tfx_bsl.tfxio import tensor_adapter
 
 from google.protobuf import json_format
->>>>>>> e3807b88
 
 
 _TELEMETRY_DESCRIPTORS = ['Evaluator']
@@ -120,12 +117,6 @@
         'fairness_indicator_thresholds', None)
     add_metrics_callbacks = None
     if fairness_indicator_thresholds:
-<<<<<<< HEAD
-      # Need to import the following module so that the fairness indicator
-      # post-export metric is registered.
-      import tensorflow_model_analysis.addons.fairness.post_export_metrics.fairness_indicators  # pylint: disable=import-outside-toplevel, unused-import
-=======
->>>>>>> e3807b88
       add_metrics_callbacks = [
           tfma.post_export_metrics.fairness_indicators(  # pytype: disable=module-attr
               thresholds=fairness_indicator_thresholds),
@@ -209,7 +200,6 @@
       examples_list = []
       tensor_adapter_config = None
       # pylint: disable=expression-not-assigned
-<<<<<<< HEAD
       if _USE_TFXIO and tfma.is_batched_input(eval_shared_model, eval_config):
         for split in example_splits:
           file_pattern = io_utils.all_files_pattern(
@@ -229,33 +219,6 @@
           tensor_adapter_config = tensor_adapter.TensorAdapterConfig(
               arrow_schema=tfxio.ArrowSchema(),
               tensor_representations=tfxio.TensorRepresentations())
-=======
-      if _USE_TFXIO:
-        tensor_adapter_config = None
-        if tfma.is_batched_input(eval_shared_model, eval_config):
-          tfxio = tfxio_utils.get_tfxio_factory_from_artifact(
-              examples=input_dict[constants.EXAMPLES_KEY][0],
-              telemetry_descriptors=_TELEMETRY_DESCRIPTORS,
-              schema=schema,
-              raw_record_column_name=tfma_constants.ARROW_INPUT_COLUMN)(
-                  file_pattern)
-          if schema is not None:
-            tensor_adapter_config = tensor_adapter.TensorAdapterConfig(
-                arrow_schema=tfxio.ArrowSchema(),
-                tensor_representations=tfxio.TensorRepresentations())
-          data = pipeline | 'ReadFromTFRecordToArrow' >> tfxio.BeamSource()
-        else:
-          data = pipeline | 'ReadFromTFRecord' >> beam.io.ReadFromTFRecord(
-              file_pattern=file_pattern)
-        (data
-         | 'ExtractEvaluateAndWriteResults' >>
-         tfma.ExtractEvaluateAndWriteResults(
-             eval_shared_model=models[0] if len(models) == 1 else models,
-             eval_config=eval_config,
-             output_path=output_uri,
-             slice_spec=slice_spec,
-             tensor_adapter_config=tensor_adapter_config))
->>>>>>> e3807b88
       else:
         for split in example_splits:
           file_pattern = io_utils.all_files_pattern(
